--- conflicted
+++ resolved
@@ -1,248 +1,3 @@
-<<<<<<< HEAD
-////===----------------------------------------------------------------------===//
-////
-//// This source file is part of the Hummingbird server framework project
-////
-//// Copyright (c) 2021-2021 the Hummingbird authors
-//// Licensed under Apache License v2.0
-////
-//// See LICENSE.txt for license information
-//// See hummingbird/CONTRIBUTORS.txt for the list of Hummingbird authors
-////
-//// SPDX-License-Identifier: Apache-2.0
-////
-////===----------------------------------------------------------------------===//
-//
-//import Hummingbird
-//import HummingbirdTesting
-//import XCTest
-//
-//final class PersistTests: XCTestCase {
-//    static let redisHostname = Environment().get("REDIS_HOSTNAME") ?? "localhost"
-//
-//    func createRouter(
-//        configuration: MemoryPersistDriver<ContinuousClock>.Configuration = .init()
-//    ) throws -> (Router<BasicRequestContext>, PersistDriver) {
-//        let router = Router()
-//        let persist = MemoryPersistDriver(configuration: configuration)
-//
-//        router.put("/persist/:tag") { request, context -> HTTPResponse.Status in
-//            let buffer = try await request.body.collect(upTo: .max)
-//            let tag = try context.parameters.require("tag")
-//            try await persist.set(key: tag, value: String(buffer: buffer))
-//            return .ok
-//        }
-//        router.put("/persist/:tag/:time") { request, context -> HTTPResponse.Status in
-//            guard let time = context.parameters.get("time", as: Int.self) else { throw HTTPError(.badRequest) }
-//            let buffer = try await request.body.collect(upTo: .max)
-//            let tag = try context.parameters.require("tag")
-//            try await persist.set(key: tag, value: String(buffer: buffer), expires: .seconds(time))
-//            return .ok
-//        }
-//        router.get("/persist/:tag") { _, context -> String? in
-//            guard let tag = context.parameters.get("tag", as: String.self) else { throw HTTPError(.badRequest) }
-//            return try await persist.get(key: tag, as: String.self)
-//        }
-//        router.delete("/persist/:tag") { _, context -> HTTPResponse.Status in
-//            guard let tag = context.parameters.get("tag", as: String.self) else { throw HTTPError(.badRequest) }
-//            try await persist.remove(key: tag)
-//            return .noContent
-//        }
-//        return (router, persist)
-//    }
-//
-//    func testSetGet() async throws {
-//        let (router, _) = try createRouter()
-//        let app = Application(responder: router.buildResponder())
-//        try await app.test(.router) { client in
-//            let tag = UUID().uuidString
-//            try await client.execute(uri: "/persist/\(tag)", method: .put, body: ByteBufferAllocator().buffer(string: "Persist")) { _ in }
-//            try await client.execute(uri: "/persist/\(tag)", method: .get) { response in
-//                XCTAssertEqual(String(buffer: response.body), "Persist")
-//            }
-//        }
-//    }
-//
-//    func testCreateGet() async throws {
-//        let (router, persist) = try createRouter()
-//
-//        router.put("/create/:tag") { request, context -> HTTPResponse.Status in
-//            let buffer = try await request.body.collect(upTo: .max)
-//            let tag = try context.parameters.require("tag")
-//            try await persist.create(key: tag, value: String(buffer: buffer))
-//            return .ok
-//        }
-//        let app = Application(responder: router.buildResponder())
-//        try await app.test(.router) { client in
-//            let tag = UUID().uuidString
-//            try await client.execute(uri: "/create/\(tag)", method: .put, body: ByteBufferAllocator().buffer(string: "Persist")) { _ in }
-//            try await client.execute(uri: "/persist/\(tag)", method: .get) { response in
-//                XCTAssertEqual(String(buffer: response.body), "Persist")
-//            }
-//        }
-//    }
-//
-//    func testDoubleCreateFail() async throws {
-//        let (router, persist) = try createRouter()
-//        router.put("/create/:tag") { request, context -> HTTPResponse.Status in
-//            let buffer = try await request.body.collect(upTo: .max)
-//            let tag = try context.parameters.require("tag")
-//            do {
-//                try await persist.create(key: tag, value: String(buffer: buffer))
-//            } catch let error as PersistError where error == .duplicate {
-//                throw HTTPError(.conflict)
-//            }
-//            return .ok
-//        }
-//        let app = Application(responder: router.buildResponder())
-//        try await app.test(.router) { client in
-//            let tag = UUID().uuidString
-//            try await client.execute(uri: "/create/\(tag)", method: .put, body: ByteBufferAllocator().buffer(string: "Persist")) { response in
-//                XCTAssertEqual(response.status, .ok)
-//            }
-//            try await client.execute(uri: "/create/\(tag)", method: .put, body: ByteBufferAllocator().buffer(string: "Persist")) { response in
-//                XCTAssertEqual(response.status, .conflict)
-//            }
-//        }
-//    }
-//
-//    func testSetTwice() async throws {
-//        let (router, _) = try createRouter()
-//        let app = Application(responder: router.buildResponder())
-//        try await app.test(.router) { client in
-//
-//            let tag = UUID().uuidString
-//            try await client.execute(uri: "/persist/\(tag)", method: .put, body: ByteBufferAllocator().buffer(string: "test1")) { _ in }
-//            try await client.execute(uri: "/persist/\(tag)", method: .put, body: ByteBufferAllocator().buffer(string: "test2")) { response in
-//                XCTAssertEqual(response.status, .ok)
-//            }
-//            try await client.execute(uri: "/persist/\(tag)", method: .get) { response in
-//                XCTAssertEqual(String(buffer: response.body), "test2")
-//            }
-//        }
-//    }
-//
-//    func testExpires() async throws {
-//        let (router, _) = try createRouter()
-//        let app = Application(responder: router.buildResponder())
-//        try await app.test(.router) { client in
-//
-//            let tag1 = UUID().uuidString
-//            let tag2 = UUID().uuidString
-//
-//            try await client.execute(uri: "/persist/\(tag1)/0", method: .put, body: ByteBufferAllocator().buffer(string: "ThisIsTest1")) { _ in }
-//            try await client.execute(uri: "/persist/\(tag2)/10", method: .put, body: ByteBufferAllocator().buffer(string: "ThisIsTest2")) { _ in }
-//            try await Task.sleep(nanoseconds: 1_000_000_000)
-//            try await client.execute(uri: "/persist/\(tag1)", method: .get) { response in
-//                XCTAssertEqual(response.status, .noContent)
-//            }
-//            try await client.execute(uri: "/persist/\(tag2)", method: .get) { response in
-//                XCTAssertEqual(String(buffer: response.body), "ThisIsTest2")
-//            }
-//        }
-//    }
-//
-//    func testCodable() async throws {
-//        struct TestCodable: Codable {
-//            let buffer: String
-//        }
-//        let (router, persist) = try createRouter()
-//        router.put("/codable/:tag") { request, context -> HTTPResponse.Status in
-//            guard let tag = context.parameters.get("tag") else { throw HTTPError(.badRequest) }
-//            let buffer = try await request.body.collect(upTo: .max)
-//            try await persist.set(key: tag, value: TestCodable(buffer: String(buffer: buffer)))
-//            return .ok
-//        }
-//        router.get("/codable/:tag") { _, context -> String? in
-//            guard let tag = context.parameters.get("tag") else { throw HTTPError(.badRequest) }
-//            let value = try await persist.get(key: tag, as: TestCodable.self)
-//            return value?.buffer
-//        }
-//        let app = Application(responder: router.buildResponder())
-//
-//        try await app.test(.router) { client in
-//
-//            let tag = UUID().uuidString
-//            try await client.execute(uri: "/codable/\(tag)", method: .put, body: ByteBufferAllocator().buffer(string: "Persist")) { _ in }
-//            try await client.execute(uri: "/codable/\(tag)", method: .get) { response in
-//                XCTAssertEqual(String(buffer: response.body), "Persist")
-//            }
-//        }
-//    }
-//
-//    func testInvalidGetAs() async throws {
-//        struct TestCodable: Codable {
-//            let buffer: String
-//        }
-//        let (router, persist) = try createRouter()
-//        router.put("/invalid") { _, _ -> HTTPResponse.Status in
-//            try await persist.set(key: "test", value: TestCodable(buffer: "hello"))
-//            return .ok
-//        }
-//        router.get("/invalid") { _, _ -> String? in
-//            do {
-//                return try await persist.get(key: "test", as: String.self)
-//            } catch let error as PersistError where error == .invalidConversion {
-//                throw HTTPError(.badRequest)
-//            }
-//        }
-//        let app = Application(router: router)
-//        try await app.test(.router) { client in
-//            try await client.execute(uri: "/invalid", method: .put)
-//            try await client.execute(uri: "/invalid", method: .get) { response in
-//                XCTAssertEqual(response.status, .badRequest)
-//            }
-//        }
-//    }
-//
-//    func testRemove() async throws {
-//        let (router, _) = try createRouter()
-//        let app = Application(responder: router.buildResponder())
-//        try await app.test(.router) { client in
-//            let tag = UUID().uuidString
-//            try await client.execute(uri: "/persist/\(tag)", method: .put, body: ByteBufferAllocator().buffer(string: "ThisIsTest1")) { _ in }
-//            try await client.execute(uri: "/persist/\(tag)", method: .delete) { _ in }
-//            try await client.execute(uri: "/persist/\(tag)", method: .get) { response in
-//                XCTAssertEqual(response.status, .noContent)
-//            }
-//        }
-//    }
-//
-//    func testExpireAndAdd() async throws {
-//        let (router, _) = try createRouter()
-//        let app = Application(responder: router.buildResponder())
-//        try await app.test(.router) { client in
-//
-//            let tag = UUID().uuidString
-//            try await client.execute(uri: "/persist/\(tag)/0", method: .put, body: ByteBufferAllocator().buffer(string: "ThisIsTest1")) { _ in }
-//            try await Task.sleep(nanoseconds: 1_000_000_000)
-//            try await client.execute(uri: "/persist/\(tag)", method: .get) { response in
-//                XCTAssertEqual(response.status, .noContent)
-//            }
-//            try await client.execute(uri: "/persist/\(tag)/10", method: .put, body: ByteBufferAllocator().buffer(string: "ThisIsTest1")) { response in
-//                XCTAssertEqual(response.status, .ok)
-//            }
-//            try await client.execute(uri: "/persist/\(tag)", method: .get) { response in
-//                XCTAssertEqual(response.status, .ok)
-//                XCTAssertEqual(String(buffer: response.body), "ThisIsTest1")
-//            }
-//        }
-//    }
-//
-//    func testTidy() async throws {
-//        let (router, persist) = try createRouter(configuration: .init(tidyFrequency: .milliseconds(1)))
-//        let app = Application(responder: router.buildResponder(), services: [persist])
-//        try await app.test(.router) { client in
-//            let tag = UUID().uuidString
-//            try await client.execute(uri: "/persist/\(tag)/10", method: .put, body: ByteBufferAllocator().buffer(string: "NotExpired")) { _ in }
-//            try await Task.sleep(for: .milliseconds(20))
-//            try await client.execute(uri: "/persist/\(tag)", method: .get) { response in
-//                XCTAssertEqual(String(buffer: response.body), "NotExpired")
-//            }
-//        }
-//    }
-//}
-=======
 //===----------------------------------------------------------------------===//
 //
 // This source file is part of the Hummingbird server framework project
@@ -486,5 +241,4 @@
             }
         }
     }
-}
->>>>>>> e98b2791
+}