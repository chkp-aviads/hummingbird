--- conflicted
+++ resolved
@@ -1,116 +1,15 @@
-////===----------------------------------------------------------------------===//
-////
-//// This source file is part of the Hummingbird server framework project
-////
-//// Copyright (c) 2021-2023 the Hummingbird authors
-//// Licensed under Apache License v2.0
-////
-//// See LICENSE.txt for license information
-//// See hummingbird/CONTRIBUTORS.txt for the list of Hummingbird authors
-////
-//// SPDX-License-Identifier: Apache-2.0
-////
-////===----------------------------------------------------------------------===//
+//===----------------------------------------------------------------------===//
 //
-//import AsyncAlgorithms
-//import Atomics
-//import NIOCore
+// This source file is part of the Hummingbird server framework project
 //
-///// In memory driver for persist system for storing persistent cross request key/value pairs
-//public actor MemoryPersistDriver<C: Clock>: PersistDriver where C.Duration == Duration {
-//    public struct Configuration: Sendable {
-//        /// amount of time between each call to tidy
-//        public var tidyFrequency: Duration
+// Copyright (c) 2021-2023 the Hummingbird authors
+// Licensed under Apache License v2.0
 //
-//        ///  Initialize MemoryPersistDriver configuration
-//        /// - Parameter tidyFrequency:
-//        public init(tidyFrequency: Duration = .seconds(600)) {
-//            self.tidyFrequency = tidyFrequency
-//        }
-//    }
+// See LICENSE.txt for license information
+// See hummingbird/CONTRIBUTORS.txt for the list of Hummingbird authors
 //
-//    /// Initialize MemoryPersistDriver
-//    /// - Parameters:
-//    ///   - clock: Clock to use when calculating expiration dates
-//    @_disfavoredOverload
-//    public init(_ clock: C = .continuous) {
-//        self.values = [:]
-//        self.clock = clock
-//        self.configuration = .init()
-//    }
+// SPDX-License-Identifier: Apache-2.0
 //
-<<<<<<< HEAD
-//    /// Initialize MemoryPersistDriver
-//    /// - Parameters:
-//    ///   - clock: Clock to use when calculating expiration dates
-//    ///   - configuration: Configuration of driver
-//    public init(_ clock: C = .continuous, configuration: Configuration = .init()) {
-//        self.values = [:]
-//        self.clock = clock
-//        self.configuration = configuration
-//    }
-//
-//    public func create(key: String, value: some Codable & Sendable, expires: Duration?) async throws {
-//        guard self.values[key] == nil else { throw PersistError.duplicate }
-//        self.values[key] = .init(value: value, expires: expires.map { self.clock.now.advanced(by: $0) })
-//    }
-//
-//    public func set(key: String, value: some Codable & Sendable, expires: Duration?) async throws {
-//        let expiresAt = expires.map { self.clock.now.advanced(by: $0) } ?? self.values[key]?.expires
-//        self.values[key] = .init(value: value, expires: expiresAt)
-//    }
-//
-//    public func get<Object: Codable & Sendable>(key: String, as: Object.Type) async throws -> Object? {
-//        guard let item = self.values[key] else { return nil }
-//        if let expires = item.expires {
-//            guard self.clock.now <= expires else { return nil }
-//        }
-//        guard let object = item.value as? Object else { throw PersistError.invalidConversion }
-//        return object
-//    }
-//
-//    public func remove(key: String) async throws {
-//        self.values[key] = nil
-//    }
-//
-//    /// Delete any values that have expired
-//    private func tidy() {
-//        let now = self.clock.now
-//        self.values = self.values.compactMapValues {
-//            if let expires = $0.expires {
-//                if expires < now {
-//                    return nil
-//                }
-//            }
-//            return $0
-//        }
-//    }
-//
-//    struct Item {
-//        /// value stored
-//        let value: Codable & Sendable
-//        /// time when item expires
-//        let expires: C.Instant?
-//
-//        init(value: Codable & Sendable, expires: C.Instant?) {
-//            self.value = value
-//            self.expires = expires
-//        }
-//    }
-//
-//    public func run() async throws {
-//        let timerSequence = AsyncTimerSequence(interval: self.configuration.tidyFrequency, clock: self.clock)
-//            .cancelOnGracefulShutdown()
-//        for try await _ in timerSequence {
-//            self.tidy()
-//        }
-//    }
-//
-//    var values: [String: Item]
-//    let clock: C
-//    let configuration: Configuration
-//}
-=======
 //===----------------------------------------------------------------------===//
 
 import AsyncAlgorithms
@@ -119,6 +18,7 @@
 import ServiceLifecycle
 
 /// In memory driver for persist system for storing persistent cross request key/value pairs
+@available(macOS 14, iOS 16.0, tvOS 16.0, macCatalyst 16.0, *)
 public actor MemoryPersistDriver<C: Clock>: PersistDriver where C.Duration == Duration {
     public struct Configuration: Sendable {
         /// amount of time between each call to tidy
@@ -210,5 +110,4 @@
     var values: [String: Item]
     let clock: C
     let configuration: Configuration
-}
->>>>>>> e98b2791
+}